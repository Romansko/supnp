--- conflicted
+++ resolved
@@ -114,10 +114,7 @@
 {
 	int ret = UPNP_E_SUCCESS;
 
-<<<<<<< HEAD
 	if (info->socket != INVALID_SOCKET) {
-=======
-	if (info->socket != -1) {
 #ifdef UPNP_ENABLE_OPEN_SSL
         if (info->ssl) {
             SSL_shutdown(info->ssl);
@@ -125,7 +122,6 @@
             info->ssl = NULL;
         }
 #endif
->>>>>>> 20b3fe3c
 		shutdown(info->socket, ShutdownMethod);
 		if (sock_close(info->socket) == -1) {
 			ret = UPNP_E_SOCKET_ERROR;
@@ -209,8 +205,8 @@
             }
             else {
 #endif
-                /* read data. */
-                numBytes = (long)recv(sockfd, buffer, (size_t)bufsize, MSG_NOSIGNAL);
+			/* read data. */
+			numBytes = (long)recv(sockfd, buffer, (size_t)bufsize, MSG_NOSIGNAL);
 #ifdef UPNP_ENABLE_OPEN_SSL
             }
 #endif
@@ -225,10 +221,10 @@
                 }
                 else {
 #endif
-                    /* write data. */
-                    num_written = send(sockfd,
-                                       buffer + bytes_sent, (size_t)byte_left,
-                                       MSG_DONTROUTE | MSG_NOSIGNAL);
+				/* write data. */
+				num_written = send(sockfd,
+					buffer + bytes_sent, (size_t)byte_left,
+					MSG_DONTROUTE | MSG_NOSIGNAL);
 #ifdef UPNP_ENABLE_OPEN_SSL
                 }
 #endif
