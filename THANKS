--- conflicted
+++ resolved
@@ -65,11 +65,8 @@
 - Robert Gingher (robsbox)
 - Ronan Menard
 - Sebastian Brandt
-<<<<<<< HEAD
 - Shaddy Baddah
-=======
 - Shaun Marko (semarko)
->>>>>>> 3ef66956
 - Siva Chandran
 - Stefan Sommerfeld (zerocom)
 - Stéphane Corthésy
